# coding=utf-8
# Copyright 2019-present, the HuggingFace Inc. team.
#
# Licensed under the Apache License, Version 2.0 (the "License");
# you may not use this file except in compliance with the License.
# You may obtain a copy of the License at
#
#     http://www.apache.org/licenses/LICENSE-2.0
#
# Unless required by applicable law or agreed to in writing, software
# distributed under the License is distributed on an "AS IS" BASIS,
# WITHOUT WARRANTIES OR CONDITIONS OF ANY KIND, either express or implied.
# See the License for the specific language governing permissions and
# limitations under the License.
"""
Preprocessing script before training DistilBERT.
"""
import argparse
import pickle
import random
import time
import numpy as np
<<<<<<< HEAD
from transformers import BertTokenizer
=======
from pytorch_transformers import BertTokenizer, RobertaTokenizer
>>>>>>> 7c0f2d0a
import logging

logging.basicConfig(format = '%(asctime)s - %(levelname)s - %(name)s -   %(message)s',
                    datefmt = '%m/%d/%Y %H:%M:%S',
                    level = logging.INFO)
logger = logging.getLogger(__name__)

def main():
    parser = argparse.ArgumentParser(description="Preprocess the data to avoid re-doing it several times by (tokenization + token_to_ids).")
    parser.add_argument('--file_path', type=str, default='data/dump.txt',
                        help='The path to the data.')
    parser.add_argument('--tokenizer_type', type=str, default='bert', choices=['bert', 'roberta'])
    parser.add_argument('--tokenizer_name', type=str, default='bert-base-uncased',
                        help="The tokenizer to use.")
    parser.add_argument('--dump_file', type=str, default='data/dump',
                        help='The dump file prefix.')
    args = parser.parse_args()


    logger.info(f'Loading Tokenizer ({args.tokenizer_name})')
    if args.tokenizer_type == 'bert':
        tokenizer = BertTokenizer.from_pretrained(args.tokenizer_name)
    elif args.tokenizer_type == 'roberta':
        tokenizer = RobertaTokenizer.from_pretrained(args.tokenizer_name)
    bos = tokenizer.special_tokens_map['bos_token'] # `[CLS]` for bert, `<s>` for roberta
    sep = tokenizer.special_tokens_map['sep_token'] # `[SEP]` for bert, `</s>` for roberta

    logger.info(f'Loading text from {args.file_path}')
    with open(args.file_path, 'r', encoding='utf8') as fp:
        data = fp.readlines()


    logger.info(f'Start encoding')
    logger.info(f'{len(data)} examples to process.')

    rslt = []
    iter = 0
    interval = 10000
    start = time.time()
    for text in data:
        text = f'{bos} {text.strip()} {sep}'
        token_ids = tokenizer.encode(text)
        rslt.append(token_ids)

        iter += 1
        if iter % interval == 0:
            end = time.time()
            logger.info(f'{iter} examples processed. - {(end-start)/interval:.2f}s/expl')
            start = time.time()
    logger.info('Finished binarization')
    logger.info(f'{len(data)} examples processed.')


    dp_file = f'{args.dump_file}.{args.tokenizer_name}.pickle'
    rslt_ = [np.uint16(d) for d in rslt]
    random.shuffle(rslt_)
    logger.info(f'Dump to {dp_file}')
    with open(dp_file, 'wb') as handle:
        pickle.dump(rslt_, handle, protocol=pickle.HIGHEST_PROTOCOL)


if __name__ == "__main__":
    main()<|MERGE_RESOLUTION|>--- conflicted
+++ resolved
@@ -20,11 +20,7 @@
 import random
 import time
 import numpy as np
-<<<<<<< HEAD
-from transformers import BertTokenizer
-=======
-from pytorch_transformers import BertTokenizer, RobertaTokenizer
->>>>>>> 7c0f2d0a
+from transformers import BertTokenizer, RobertaTokenizer
 import logging
 
 logging.basicConfig(format = '%(asctime)s - %(levelname)s - %(name)s -   %(message)s',
