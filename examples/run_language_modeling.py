--- conflicted
+++ resolved
@@ -69,177 +69,12 @@
     config_name: Optional[str] = field(
         default=None, metadata={"help": "Pretrained config name or path if not the same as model_name"}
     )
-<<<<<<< HEAD
-    set_seed(args)  # Added here for reproducibility
-    for _ in train_iterator:
-        epoch_iterator = tqdm(train_dataloader, desc="Iteration", disable=args.local_rank not in [-1, 0])
-        for step, batch in enumerate(epoch_iterator):
-
-            # Skip past any already trained steps if resuming training
-            if steps_trained_in_current_epoch > 0:
-                steps_trained_in_current_epoch -= 1
-                continue
-
-            inputs, labels = mask_tokens(batch, tokenizer, args) if args.mlm else (batch, batch)
-            inputs = inputs.to(args.device)
-            labels = labels.to(args.device)
-            model.train()
-            outputs = model(inputs, masked_lm_labels=labels) if args.mlm else model(inputs, labels=labels)
-            loss = outputs[0]  # model outputs are always tuple in transformers (see doc)
-
-            if args.n_gpu > 1:
-                loss = loss.mean()  # mean() to average on multi-gpu parallel training
-            if args.gradient_accumulation_steps > 1:
-                loss = loss / args.gradient_accumulation_steps
-
-            if args.model_type == 'guidebert':
-                masked_lm_labels = outputs[-1]
-                n_keep = ((masked_lm_labels == -100) & (inputs != tokenizer.mask_token_id)).int().sum().item()
-                n_mod = (masked_lm_labels != -100).int().sum().item()
-                p_mod = n_mod / (n_keep + n_mod)
-                epoch_iterator.set_description(f"Iteration [loss={loss.item():.4f}, p_mod={p_mod:.4f}]")
-            else:
-                epoch_iterator.set_description(f"Iteration [loss={loss.item():.4f}]")
-
-            if args.fp16:
-                with amp.scale_loss(loss, optimizer) as scaled_loss:
-                    scaled_loss.backward()
-            else:
-                loss.backward()
-
-            tr_loss += loss.item()
-            if (step + 1) % args.gradient_accumulation_steps == 0:
-                if args.fp16:
-                    torch.nn.utils.clip_grad_norm_(amp.master_params(optimizer), args.max_grad_norm)
-                else:
-                    torch.nn.utils.clip_grad_norm_(model.parameters(), args.max_grad_norm)
-                optimizer.step()
-                scheduler.step()  # Update learning rate schedule
-                model.zero_grad()
-                global_step += 1
-
-                if args.local_rank in [-1, 0] and args.logging_steps > 0 and global_step % args.logging_steps == 0:
-                    # Log metrics
-                    if (
-                        args.local_rank == -1 and args.evaluate_during_training
-                    ):  # Only evaluate when single GPU otherwise metrics may not average well
-                        results = evaluate(args, model, tokenizer)
-                        for key, value in results.items():
-                            tb_writer.add_scalar("eval_{}".format(key), value, global_step)
-                    tb_writer.add_scalar("lr", scheduler.get_lr()[0], global_step)
-                    tb_writer.add_scalar("loss", (tr_loss - logging_loss) / args.logging_steps, global_step)
-                    logging_loss = tr_loss
-
-                if args.local_rank in [-1, 0] and args.save_steps > 0 and global_step % args.save_steps == 0:
-                    checkpoint_prefix = "checkpoint"
-                    # Save model checkpoint
-                    output_dir = os.path.join(args.output_dir, "{}-{}".format(checkpoint_prefix, global_step))
-                    os.makedirs(output_dir, exist_ok=True)
-                    model_to_save = (
-                        model.module if hasattr(model, "module") else model
-                    )  # Take care of distributed/parallel training
-                    model_to_save.save_pretrained(output_dir)
-                    tokenizer.save_pretrained(output_dir)
-
-                    torch.save(args, os.path.join(output_dir, "training_args.bin"))
-                    logger.info("Saving model checkpoint to %s", output_dir)
-
-                    _rotate_checkpoints(args, checkpoint_prefix)
-
-                    torch.save(optimizer.state_dict(), os.path.join(output_dir, "optimizer.pt"))
-                    torch.save(scheduler.state_dict(), os.path.join(output_dir, "scheduler.pt"))
-                    logger.info("Saving optimizer and scheduler states to %s", output_dir)
-
-            if args.max_steps > 0 and global_step > args.max_steps:
-                epoch_iterator.close()
-                break
-        if args.max_steps > 0 and global_step > args.max_steps:
-            train_iterator.close()
-            break
-
-    if args.local_rank in [-1, 0]:
-        tb_writer.close()
-
-    return global_step, tr_loss / global_step
-
-
-def evaluate(args, model: PreTrainedModel, tokenizer: PreTrainedTokenizer, prefix="") -> Dict:
-    # Loop to handle MNLI double evaluation (matched, mis-matched)
-    eval_output_dir = args.output_dir
-
-    eval_dataset = load_and_cache_examples(args, tokenizer, evaluate=True)
-
-    if args.local_rank in [-1, 0]:
-        os.makedirs(eval_output_dir, exist_ok=True)
-
-    args.eval_batch_size = args.per_gpu_eval_batch_size * max(1, args.n_gpu)
-    # Note that DistributedSampler samples randomly
-
-    def collate(examples: List[torch.Tensor]):
-        if tokenizer._pad_token is None:
-            return pad_sequence(examples, batch_first=True)
-        return pad_sequence(examples, batch_first=True, padding_value=tokenizer.pad_token_id)
-
-    eval_sampler = SequentialSampler(eval_dataset)
-    eval_dataloader = DataLoader(
-        eval_dataset, sampler=eval_sampler, batch_size=args.eval_batch_size, collate_fn=collate
-    )
-
-    # multi-gpu evaluate
-    if args.n_gpu > 1:
-        model = torch.nn.DataParallel(model)
-
-    # Eval!
-    logger.info("***** Running evaluation {} *****".format(prefix))
-    logger.info("  Num examples = %d", len(eval_dataset))
-    logger.info("  Batch size = %d", args.eval_batch_size)
-    eval_loss = 0.0
-    eval_n_mod = 0
-    eval_n_keep = 0
-    nb_eval_steps = 0
-    model.eval()
-
-    for batch in tqdm(eval_dataloader, desc="Evaluating"):
-        inputs, labels = mask_tokens(batch, tokenizer, args) if args.mlm else (batch, batch)
-        inputs = inputs.to(args.device)
-        labels = labels.to(args.device)
-
-        with torch.no_grad():
-            outputs = model(inputs, masked_lm_labels=labels) if args.mlm else model(inputs, labels=labels)
-            lm_loss = outputs[0]
-            eval_loss += lm_loss.mean().item()
-
-            if args.model_type == 'guidebert':
-                masked_lm_labels = outputs[-1]
-                eval_n_keep += ((masked_lm_labels == -100) & (inputs != tokenizer.mask_token_id)).int().sum().item()
-                eval_n_mod += (masked_lm_labels != -100).int().sum().item()
-        nb_eval_steps += 1
-
-    eval_loss = eval_loss / nb_eval_steps
-    perplexity = torch.exp(torch.tensor(eval_loss))
-
-    result = {"perplexity": perplexity}
-    if args.model_type == 'guidebert':
-        result['n_keep'] = eval_n_keep
-        result['n_mod'] = eval_n_mod
-        result['p_mod'] = eval_n_mod / (eval_n_keep + eval_n_mod)
-
-    output_eval_file = os.path.join(eval_output_dir, prefix, "eval_results.txt")
-    with open(output_eval_file, "w") as writer:
-        logger.info("***** Eval results {} *****".format(prefix))
-        for key in sorted(result.keys()):
-            logger.info("  %s = %s", key, str(result[key]))
-            writer.write("%s = %s\n" % (key, str(result[key])))
-
-    return result
-=======
     tokenizer_name: Optional[str] = field(
         default=None, metadata={"help": "Pretrained tokenizer name or path if not the same as model_name"}
     )
     cache_dir: Optional[str] = field(
         default=None, metadata={"help": "Where do you want to store the pretrained models downloaded from s3"}
     )
->>>>>>> 8e67573a
 
 
 @dataclass
